# Copyright (c) 2023, NVIDIA CORPORATION & AFFILIATES. All rights reserved.
#
# Licensed under the Apache License, Version 2.0 (the "License");
# you may not use this file except in compliance with the License.
# You may obtain a copy of the License at
#
#     http://www.apache.org/licenses/LICENSE-2.0
#
# Unless required by applicable law or agreed to in writing, software
# distributed under the License is distributed on an "AS IS" BASIS,
# WITHOUT WARRANTIES OR CONDITIONS OF ANY KIND, either express or implied.
# See the License for the specific language governing permissions and
# limitations under the License.

import torch
import pytest
import random

from modulus.models.mlp import FullyConnected
from modulus.models.fno import FNO
from . import common


@pytest.mark.parametrize("device", ["cuda:0", "cpu"])
@pytest.mark.parametrize("dimension", [1, 2, 3, 4])
def test_fno_forward(device, dimension):
    """Test FNO forward pass"""
    torch.manual_seed(0)
    # Construct FNO model
    model = FNO(
        in_channels=2,
        out_channels=2,
        decoder_layers=1,
        decoder_layer_size=8,
        dimension=dimension,
        latent_channels=32,
        num_fno_layers=4,
        num_fno_modes=4,
        padding=0,
    ).to(device)

    bsize = 4
    if dimension == 1:
        invar = torch.randn(bsize, 2, 16).to(device)
    elif dimension == 2:
        invar = torch.randn(bsize, 2, 16, 16).to(device)
    elif dimension == 3:
        invar = torch.randn(bsize, 2, 16, 16, 16).to(device)
    else:
        invar = torch.randn(bsize, 2, 16, 16, 16, 16).to(device)

    assert common.validate_forward_accuracy(
        model, (invar,), file_name=f"fno{dimension}d_output.pth", atol=1e-3
    )


@pytest.mark.parametrize("device", ["cuda:0", "cpu"])
def test_fno_constructor(device):
    """Test FNO constructor options"""

    out_features = random.randint(1, 8)
    # Define dictionary of constructor args
    arg_list = []
    for dimension in [1, 2, 3, 4]:
        arg_list.append(
            {
                "in_channels": random.randint(1, 4),
                "out_channels": out_features,
                "decoder_layers": 1,
                "decoder_layer_size": 8,
                "dimension": dimension,
                "latent_channels": 32,
                "num_fno_layers": 2,
                "num_fno_modes": 4,
                "padding": 4,
                "coord_features": False,
            }
        )

    for kw_args in arg_list:
        # Construct FC model
        model = FNO(**kw_args).to(device)

        bsize = random.randint(1, 4)
        if kw_args["dimension"] == 1:
            invar = torch.randn(bsize, kw_args["in_channels"], 8).to(device)
        elif kw_args["dimension"] == 2:
            invar = torch.randn(bsize, kw_args["in_channels"], 8, 8).to(device)
        elif kw_args["dimension"] == 3:
            invar = torch.randn(bsize, kw_args["in_channels"], 8, 8, 8).to(device)
        else:
            invar = torch.randn(bsize, kw_args["in_channels"], 8, 8, 8, 8).to(device)

        outvar = model(invar)
        assert outvar.shape == (bsize, out_features, *invar.shape[2:])

    # Also test failure case
    try:
        model = FNO(
            in_channels=2,
<<<<<<< HEAD
            out_channels=2,
            decoder_layers=1,
            decoder_layer_size=8,
            dimension=4,
=======
            dimension=5,
>>>>>>> 38836898
            latent_channels=32,
            num_fno_layers=4,
            num_fno_modes=4,
            padding=0,
        ).to(device)
        raise AssertionError("Failed to error for invalid dimension")
    except NotImplementedError:
        pass


@pytest.mark.parametrize("device", ["cuda:0", "cpu"])
@pytest.mark.parametrize("dimension", [1, 2, 3, 4])
def test_fno_optims(device, dimension):
    """Test FNO optimizations"""

    def setup_model():
        """Setups up fresh FNO model and inputs for each optim test"""
        model = FNO(
            in_channels=2,
            out_channels=2,
            decoder_layers=1,
            decoder_layer_size=8,
            dimension=dimension,
            latent_channels=4,
            num_fno_layers=4,
            num_fno_modes=4,
            padding=0,
        ).to(device)

        bsize = random.randint(1, 5)
        if dimension == 1:
            invar = torch.randn(bsize, 2, 8).to(device)
        elif dimension == 2:
            invar = torch.randn(bsize, 2, 8, 8).to(device)
        elif dimension == 3:
            invar = torch.randn(bsize, 2, 8, 8, 8).to(device)
        else:
            invar = torch.randn(bsize, 2, 8, 8, 8, 8).to(device)

        return model, invar

    # Ideally always check graphs first
    model, invar = setup_model()
    assert common.validate_cuda_graphs(model, (invar,))

    # Check JIT
    model, invar = setup_model()
    assert common.validate_jit(model, (invar,))
    # Check AMP
    model, invar = setup_model()
    assert common.validate_amp(model, (invar,))
    # Check Combo
    model, invar = setup_model()
    assert common.validate_combo_optims(model, (invar,))


@pytest.mark.parametrize("device", ["cuda:0", "cpu"])
@pytest.mark.parametrize("dimension", [1, 2, 3, 4])
def test_fno_checkpoint(device, dimension):
    """Test FNO checkpoint save/load"""
    # Construct FNO models
    model_1 = FNO(
        in_channels=2,
        out_channels=2,
        decoder_layers=2,
        decoder_layer_size=8,
        dimension=dimension,
        latent_channels=4,
        num_fno_layers=2,
        num_fno_modes=2,
        padding=0,
    ).to(device)

    model_2 = FNO(
        in_channels=2,
        out_channels=2,
        decoder_layers=2,
        decoder_layer_size=8,
        dimension=dimension,
        latent_channels=4,
        num_fno_layers=2,
        num_fno_modes=2,
        padding=0,
    ).to(device)

    bsize = random.randint(1, 2)
    if dimension == 1:
        invar = torch.randn(bsize, 2, 8).to(device)
    elif dimension == 2:
        invar = torch.randn(bsize, 2, 8, 8).to(device)
    elif dimension == 3:
        invar = torch.randn(bsize, 2, 8, 8, 8).to(device)
    else:
        invar = torch.randn(bsize, 2, 8, 8, 8, 8).to(device)

    assert common.validate_checkpoint(model_1, model_2, (invar,))


@common.check_ort_version()
@pytest.mark.parametrize("device", ["cuda:0", "cpu"])
@pytest.mark.parametrize("dimension", [1, 2, 3, 4])
def test_fnodeploy(device, dimension):
    """Test FNO deployment support"""
    # Construct AFNO model
    model = FNO(
        in_channels=2,
        out_channels=2,
        decoder_layers=2,
        decoder_layer_size=8,
        dimension=dimension,
        latent_channels=4,
        num_fno_layers=2,
        num_fno_modes=2,
        padding=0,
    ).to(device)

    bsize = random.randint(1, 2)
    bsize = random.randint(1, 2)
    if dimension == 1:
        invar = torch.randn(bsize, 2, 4).to(device)
    elif dimension == 2:
        invar = torch.randn(bsize, 2, 4, 4).to(device)
    elif dimension == 3:
        invar = torch.randn(bsize, 2, 4, 4, 4).to(device)
    else:
        invar = torch.randn(bsize, 2, 4, 4, 4, 4).to(device)

    assert common.validate_onnx_export(model, (invar,))
    assert common.validate_onnx_runtime(model, (invar,))<|MERGE_RESOLUTION|>--- conflicted
+++ resolved
@@ -98,14 +98,10 @@
     try:
         model = FNO(
             in_channels=2,
-<<<<<<< HEAD
             out_channels=2,
             decoder_layers=1,
             decoder_layer_size=8,
-            dimension=4,
-=======
             dimension=5,
->>>>>>> 38836898
             latent_channels=32,
             num_fno_layers=4,
             num_fno_modes=4,
