<!-- markdownlint-disable MD024 -->
# Changelog

All notable changes to this project will be documented in this file.

The format is based on [Keep a Changelog](https://keepachangelog.com/en/1.0.0/),
and this project adheres to [Semantic Versioning](https://semver.org/spec/v2.0.0.html).

## [0.6.0a0] - 2024-03-XX

### Added

- The citation file.
- Link to the CWA dataset.

### Changed

### Deprecated

### Removed

### Fixed

- Consistent handling of single GPU runs in DistributedManager

### Security

### Dependencies

- Updated DGL build in Dockerfile
- Updated default base image
- Moved Onnx from optional to required dependencies
- Optional Makani dependency required for SFNO model.

## [0.5.0] - 2024-01-25

### Added

- Distributed process group configuration mechanism.
- DistributedManager utility to instantiate process groups based on a process group config.
- Helper functions to faciliate distributed training with shared parameters.
- Brain anomaly detection example.
- Updated Frechet Inception Distance to use Wasserstein 2-norm with improved stability.
- Molecular Dynamics example.
- Improved usage of GraphPartition, added more flexible ways of defining a partitioned graph.
- Physics-Informed Stokes Flow example.
<<<<<<< HEAD
- Unified weather model training example.
=======
- Profiling markers, benchmarking and performance optimizations for CorrDiff inference.
>>>>>>> 5bcf94a1

### Changed

- MLFLow logging such that only proc 0 logs to MLFlow.
- FNO given seperate methods for constructing lift and spectral encoder layers.

### Deprecated

### Removed

- The experimental SFNO

### Fixed

### Security

### Dependencies

- Removed experimental SFNO dependencies
- Added CorrDiff dependencies (cftime, einops, pyspng, nvtx)
- Made tqdm a required dependency

## [0.4.0] - 2023-11-20

### Added

- Added Stokes flow dataset
- An experimental version of SFNO to be used in unified training recipe for
weather models
- Added distributed FFT utility.
- Added ruff as a linting tool.
- Ported utilities from Modulus Launch to main package.
- EDM diffusion models and recipes for training and sampling.
- NGC model registry download integration into package/filesystem.
- Denoising diffusion tutorial.

### Changed

- The AFNO input argument `img_size` to `inp_shape`
- Integrated the network architecture layers from Modulus-Sym.
- Updated the SFNO model, and the training and inference recipes.

### Fixed

- Fixed modulus.Module `from_checkpoint` to work from custom model classes

### Dependencies

- Updated the base container to PyTorch 23.10.
- Updated examples to use Pydantic v2.

## [0.3.0] - 2023-09-21

### Added

- Added ability to compute CRPS(..., dim: int = 0).
- Added EFI for arbitrary climatological CDF.
- Added Kernel CRPS implementation (kcrps)
- Added distributed utilities to create process groups and orthogonal process groups.
- Added distributed AFNO model implementation.
- Added distributed utilities for communication of buffers of varying size per rank.
- Added distributed utilities for message passing across multiple GPUs.
- Added instructions for docker build on ARM architecture.
- Added batching support and fix the input time step for the DLWP wrapper.

### Changed

- Updating file system cache location to modulus folder

### Fixed

- Fixed modulus uninstall in CI docker image

### Security

- Handle the tar ball extracts in a safer way.

### Dependencies

- Updated the base container to latest PyTorch 23.07.
- Update DGL version.
- Updated require installs for python wheel
- Added optional dependency list for python wheel

## [0.2.1] - 2023-08-08

### Fixed

- Added a workaround fix for the CUDA graphs error in multi-node runs

### Security

- Update `certifi` package version

## [0.2.0] - 2023-08-07

### Added

- Added a CHANGELOG.md
- Added build support for internal DGL
- 4D Fourier Neural Operator model
- Ahmed body dataset
- Unified Climate Datapipe

### Changed

- DGL install changed from pypi to source
- Updated SFNO to add support for super resolution, flexible checkpoining, etc.

### Fixed

- Fixed issue with torch-harmonics version locking
- Fixed the Modulus editable install
- Fixed AMP bug in static capture

### Security

- Fixed security issues with subprocess and urllib in `filesystem.py`

### Dependencies

- Updated the base container to latest PyTorch base container which is based on torch 2.0
- Container now supports CUDA 12, Python 3.10

## [0.1.0] - 2023-05-08

### Added

- Initial public release.<|MERGE_RESOLUTION|>--- conflicted
+++ resolved
@@ -44,11 +44,8 @@
 - Molecular Dynamics example.
 - Improved usage of GraphPartition, added more flexible ways of defining a partitioned graph.
 - Physics-Informed Stokes Flow example.
-<<<<<<< HEAD
+- Profiling markers, benchmarking and performance optimizations for CorrDiff inference.
 - Unified weather model training example.
-=======
-- Profiling markers, benchmarking and performance optimizations for CorrDiff inference.
->>>>>>> 5bcf94a1
 
 ### Changed
 
